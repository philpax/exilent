--- conflicted
+++ resolved
@@ -1,44 +1,3 @@
-<<<<<<< HEAD
-/// config
-pub mod config {
-    /// If set, Exilent will remove any tags in DeepDanbooru results that aren't
-    /// present in safe_tags.txt.
-    pub const USE_SAFE_TAGS: bool = true;
-
-    /// If set, Exilent will automatically look for a keyword in the square brackets
-    /// of a model name and prepend it to the prompt if it is not already present.
-    ///
-    /// Inkpunk v2 [nvinkpunk] will add `nvinkpunk` to the start of a prompt.
-    /// This does not work if there is more than one keyword.
-    pub const AUTOMATICALLY_PREPEND_KEYWORD: bool = true;
-}
-
-/// discord command names
-pub mod command {
-    pub const PAINT: &str = "paint";
-    pub const PAINTOVER: &str = "paintover";
-    pub const PAINTAGAIN: &str = "paintagain";
-    pub const POSTPROCESS: &str = "postprocess";
-    pub const INTERROGATE: &str = "interrogate";
-    pub const EXILENT: &str = "exilent";
-    pub const PNG_INFO: &str = "pnginfo";
-    pub const WIREHEAD: &str = "wirehead";
-    pub const PRESET: &str = "preset";
-
-    pub const COMMANDS: &[&str] = &[
-        PAINT,
-        PAINTOVER,
-        PAINTAGAIN,
-        POSTPROCESS,
-        INTERROGATE,
-        EXILENT,
-        PNG_INFO,
-        WIREHEAD,
-    ];
-}
-
-=======
->>>>>>> d730dcfb
 /// names of values used in interactions
 pub mod value {
     pub const PROMPT: &str = "prompt";
@@ -54,6 +13,7 @@
     pub const SAMPLER: &str = "sampler";
     pub const MODEL: &str = "model";
     pub const DENOISING_STRENGTH: &str = "denoising_strength";
+    pub const PRESET: &str = "preset";
 
     pub const WIDTH_HEIGHT: &str = "width_height";
     pub const GUIDANCE_SCALE_DENOISING_STRENGTH: &str = "guidance_scale_denoising_strength";
