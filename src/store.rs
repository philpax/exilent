use crate::{config::Configuration, sd, util};
use anyhow::Context;
use itertools::Itertools;
use parking_lot::Mutex;
use rusqlite::OptionalExtension;
use serenity::model::id::{GuildId, UserId};
use stable_diffusion_a1111_webui_client::Sampler;
use std::collections::HashMap;

pub struct Store(Mutex<rusqlite::Connection>);
impl Store {
    const FILENAME: &str = "store.sqlite";

    pub fn load() -> anyhow::Result<Self> {
        let connection = rusqlite::Connection::open(Self::FILENAME)?;
        connection.execute(
            r"
            CREATE TABLE IF NOT EXISTS generation (
                id	                INTEGER PRIMARY KEY AUTOINCREMENT,

                prompt	            TEXT NOT NULL,
                negative_prompt	    TEXT,
                seed	            INTEGER NOT NULL,
                width	            INTEGER NOT NULL,
                height	            INTEGER NOT NULL,
                cfg_scale	        REAL NOT NULL,
                steps	            INTEGER NOT NULL,
                tiling	            INTEGER NOT NULL,
                restore_faces	    INTEGER NOT NULL,
                sampler	            TEXT NOT NULL,
                model_hash	        TEXT NOT NULL,
                image	            BLOB NOT NULL,
                image_url           TEXT,
                denoising_strength  REAL NOT NULL,

                user_id             TEXT NOT NULL,
                timestamp	        TEXT NOT NULL,
                guild_id            TEXT NOT NULL,

                -- img2img specific fields
                init_image          BLOB,
                resize_mode         TEXT,
                init_url            TEXT
            ) STRICT;
            ",
            (),
        )?;
        connection.execute(
            r"
            CREATE TABLE IF NOT EXISTS interrogation (
                id	            INTEGER PRIMARY KEY AUTOINCREMENT,
                user_id	        TEXT NOT NULL,
                timestamp	    TEXT NOT NULL,
                guild_id        TEXT NOT NULL,

                generation_id	INTEGER,
                url	            TEXT,

                result	        TEXT NOT NULL,
                interrogator	TEXT NOT NULL,

                FOREIGN KEY(generation_id)  REFERENCES generation(id)
            ) STRICT;
        ",
            (),
        )?;
        connection.execute(
            r"
            CREATE TABLE IF NOT EXISTS preset (
                id	            INTEGER PRIMARY KEY AUTOINCREMENT,
                user_id	        TEXT NOT NULL,
                name                TEXT NOT NULL,

                prefix_prompt	    TEXT,
                suffix_prompt,      TEXT,
                negative_prompt	    TEXT,
                width	            INTEGER,
                height	            INTEGER,
                cfg_scale	        REAL,
                steps	            INTEGER,
                tiling	            INTEGER,
                restore_faces	    INTEGER,
                sampler	            TEXT,
                model_hash	        TEXT,
                denoising_strength  REAL,

                -- img2img specific fields
                resize_mode         TEXT,
            ) STRICT;
        ",
            (),
        )?;

        Ok(Self(Mutex::new(connection)))
    }

    pub fn insert_generation(&self, generation: Generation) -> anyhow::Result<i64> {
        let g = generation;
        let db = &mut *self.0.lock();
        db.execute(
            r"
            INSERT INTO generation
                (prompt, negative_prompt, seed, width, height, cfg_scale, steps, tiling,
                 restore_faces, sampler, model_hash, image, user_id, timestamp, guild_id, denoising_strength,
                 init_image, resize_mode, init_url)
            VALUES
                (?, ?, ?, ?, ?, ?, ?, ?, ?, ?, ?, ?, ?, ?, ?, ?, ?, ?, ?)
            ",
            rusqlite::params![
                g.prompt,
                g.negative_prompt,
                g.seed,
                g.width,
                g.height,
                g.cfg_scale,
                g.steps,
                g.tiling,
                g.restore_faces,
                g.sampler.to_string(),
                g.model_hash,
                g.image,
                g.user_id.as_u64().to_string(),
                g.timestamp,
                g.guild_id.as_u64().to_string(),
                g.denoising_strength,
                g.image_generation
                    .as_ref()
                    .map(|ig| util::encode_image_to_png_bytes(ig.init_image.clone()))
                    .transpose()?,
                g.image_generation
                    .as_ref()
                    .map(|ig| ig.resize_mode.to_string()),
                g.image_generation.as_ref().map(|ig| ig.init_url.as_str()),
            ],
        )?;

        Ok(db.last_insert_rowid())
    }

    pub fn set_generation_url(&self, key: i64, url: &str) -> anyhow::Result<()> {
        let db = &mut *self.0.lock();
        db.execute(
            r"UPDATE generation SET image_url = ? WHERE id = ?",
            (url, key),
        )?;

        Ok(())
    }

    pub fn get_generation(&self, key: i64) -> anyhow::Result<Option<Generation>> {
        self.get_generation_with_predicate(r"id = ?", [key])
    }

    pub fn get_last_generation_for_user(
        &self,
        user_id: UserId,
        guild_id: GuildId,
    ) -> anyhow::Result<Option<Generation>> {
        self.get_generation_with_predicate(
            r"user_id = ? AND guild_id = ?",
            [user_id.as_u64().to_string(), guild_id.as_u64().to_string()],
        )
    }

    pub fn insert_interrogation(&self, interrogation: Interrogation) -> anyhow::Result<i64> {
        let i = interrogation;
        let db = &mut *self.0.lock();
        db.execute(
            r"
            INSERT INTO interrogation
                (user_id, timestamp, guild_id, generation_id, url, result, interrogator)
            VALUES
                (?, ?, ?, ?, ?, ?, ?)
            ",
            (
                i.user_id.as_u64().to_string(),
                chrono::Local::now(),
                i.guild_id.as_u64().to_string(),
                i.source.generation_id(),
                i.source.url(),
                i.result,
                i.interrogator.to_string(),
            ),
        )?;

        Ok(db.last_insert_rowid())
    }

    pub fn get_interrogation(&self, key: i64) -> anyhow::Result<Option<Interrogation>> {
        let db = &mut *self.0.lock();
        let Some((
            user_id, generation_id, guild_id, url, result, interrogator
        )) = db.query_row(
                r"
                SELECT
                    user_id, generation_id, guild_id, url, result, interrogator
                FROM
                    interrogation
                WHERE
                    id = ?
                ORDER BY timestamp
                DESC LIMIT 1
                ",
                [key],
                |r| r.try_into(),
            )
            .optional()? else { return Ok(None); };

        Ok(Some(Interrogation::from_db(
            user_id,
            generation_id,
            guild_id,
            url,
            result,
            interrogator,
        )?))
    }

<<<<<<< HEAD
    pub fn insert_preset(&self, preset: Preset) -> anyhow::Result<i64> {
        let p = preset;
        let db = &mut *self.0.lock();
        db.execute(
            r"
            INSERT INTO preset
                (user_id, name, prefix_prompt, suffix_prompt, negative_prompt, width, height,
                 cfg_scale, steps, tiling, restore_faces, sampler, model_hash,
                 denoising_strength, resize_mode)
            VALUES
                    (?, ?, ?, ?, ?, ?, ?, ?, ?, ?, ?, ?, ?, ?, ?)
            ",
            rusqlite::params![
                p.user_id.as_u64().to_string(),
                p.name,
                p.prefix_prompt,
                p.suffix_prompt,
                p.negative_prompt,
                p.width,
                p.height,
                p.cfg_scale,
                p.steps,
                p.tiling,
                p.restore_faces,
                p.sampler.map(|s| s.to_string()),
                p.model_hash,
                p.denoising_strength,
                p.resize_mode.map(|s| s.to_string())
            ],
        )?;

        Ok(db.last_insert_rowid())
    }

    pub fn get_preset(&self, user_id: UserId, name: String) -> anyhow::Result<Option<Preset>> {
        let db = &mut *self.0.lock();
        let Some((
            id, prefix_prompt, suffix_prompt, negative_prompt, width, height,
                 cfg_scale, steps, tiling, restore_faces, sampler, model_hash,
                 denoising_strength, resize_mode
        )): Option<(Option<i64>, Option<String>, Option<String>, Option<String>, Option<u32>, Option<u32>, Option<f32>, Option<u32>, Option<bool>, Option<bool>, Option<String>, Option<String>, Option<f32>, Option<String>)> = db.query_row(
            r"
            SELECT
                id, prefix_prompt, suffix_prompt, negative_prompt, width, height,
            cfg_scale, steps, tiling, restore_faces, sampler, model_hash,
            denoising_strength, resize_mode
            FROM
                preset
            WHERE
                user_id = ? AND name = ?
            ",
            (user_id.as_u64().to_string(), name.clone()),
            |r| r.try_into(),
        )
        .optional()? else { return Ok(None); };
        let sampler = sampler.and_then(|s| sd::Sampler::try_from(s.as_str()).ok());
        let resize_mode = resize_mode.and_then(|s| sd::ResizeMode::try_from(s.as_str()).ok());
        Ok(Some(Preset {
            id,
            user_id,
            name,
            prefix_prompt,
            suffix_prompt,
            negative_prompt,
            width,
            height,
            cfg_scale,
            steps,
            tiling,
            restore_faces,
            sampler,
            model_hash,
            denoising_strength,
            resize_mode,
        }))
    }

    pub fn get_model_usage_counts(&self) -> anyhow::Result<HashMap<UserId, Vec<(String, u64)>>> {
=======
    pub fn get_model_usage_counts(
        &self,
        guild_id: GuildId,
    ) -> anyhow::Result<HashMap<UserId, Vec<(String, u64)>>> {
>>>>>>> 4a288861
        self.0
            .lock()
            .prepare(
                r#"
                SELECT user_id, model_hash, COUNT(*) AS count
                FROM generation
                WHERE guild_id = :guild_id
                GROUP BY user_id, model_hash
                ORDER BY user_id, count DESC
                "#,
            )?
            .query_map(
                &[(":guild_id", guild_id.as_u64().to_string().as_str())],
                |row| row.try_into(),
            )?
            .flat_map(Result::ok)
            .group_by(|(uid, _, _): &(String, String, i64)| uid.clone())
            .into_iter()
            .map(|(uid, group)| {
                anyhow::Ok((
                    UserId(uid.parse()?),
                    group
                        .into_iter()
                        .map(|(_, hash, count)| (hash, count as u64))
                        .collect::<Vec<(String, u64)>>(),
                ))
            })
            .collect::<Result<_, _>>()
    }
}

#[derive(Debug, Clone)]
pub struct ImageGeneration {
    pub init_image: image::DynamicImage,
    pub init_url: String,
    pub resize_mode: sd::ResizeMode,
}

#[derive(Debug, Clone)]
pub struct Generation {
    pub id: Option<i64>,
    pub prompt: String,
    pub negative_prompt: Option<String>,
    pub seed: i64,
    pub width: u32,
    pub height: u32,
    pub cfg_scale: f32,
    pub steps: u32,
    pub tiling: bool,
    pub restore_faces: bool,
    pub sampler: Sampler,
    pub model_hash: String,
    pub image: Vec<u8>,
    pub image_url: Option<String>,
    pub timestamp: chrono::DateTime<chrono::Local>,
    pub user_id: UserId,
    pub guild_id: GuildId,
    pub denoising_strength: f32,
    pub image_generation: Option<ImageGeneration>,
}
impl Generation {
    pub fn as_message(&self, models: &[sd::Model]) -> String {
        use crate::constant as c;
        let commands = &Configuration::get().commands;
        format!(
            "`/{} {}:{}{} {}:{} {}:{} {}:{} {}:{} {}:{} {}:{} {}:{} {}:{} {}:{}{}{}`",
            &commands.paint,
            c::value::PROMPT,
            self.prompt,
            self.negative_prompt
                .as_ref()
                .map(|s| format!(" {}:{s}", c::value::NEGATIVE_PROMPT))
                .unwrap_or_default(),
            c::value::SEED,
            self.seed,
            c::value::WIDTH,
            self.width,
            c::value::HEIGHT,
            self.height,
            c::value::GUIDANCE_SCALE,
            self.cfg_scale,
            c::value::STEPS,
            self.steps,
            c::value::TILING,
            self.tiling,
            c::value::RESTORE_FACES,
            self.restore_faces,
            c::value::SAMPLER,
            self.sampler,
            c::value::DENOISING_STRENGTH,
            self.denoising_strength,
            util::find_model_by_hash(models, &self.model_hash)
                .map(|(idx, m)| {
                    let model_category = idx / c::value::MODEL_CHUNK_COUNT;
                    format!(
                        " {}{}:{}",
                        c::value::MODEL,
                        if model_category == 0 {
                            String::new()
                        } else {
                            (model_category + 1).to_string()
                        },
                        m.name
                    )
                })
                .unwrap_or_default(),
            self.image_generation
                .as_ref()
                .map(|ig| {
                    format!(
                        " {}:{} {}:{}",
                        c::value::IMAGE_URL,
                        ig.init_url,
                        c::value::RESIZE_MODE,
                        ig.resize_mode
                    )
                })
                .unwrap_or_default()
        )
    }

    pub fn as_generation_request(&self, models: &[sd::Model]) -> GenerationRequest {
        let base = sd::BaseGenerationRequest {
            prompt: self.prompt.clone(),
            negative_prompt: self.negative_prompt.clone(),
            seed: Some(self.seed),
            batch_size: Some(1),
            batch_count: Some(1),
            width: Some(self.width),
            height: Some(self.height),
            cfg_scale: Some(self.cfg_scale),
            steps: Some(self.steps),
            tiling: Some(self.tiling),
            restore_faces: Some(self.restore_faces),
            sampler: Some(self.sampler),
            model: util::find_model_by_hash(models, &self.model_hash).map(|t| t.1),
            denoising_strength: Some(self.denoising_strength),
            ..Default::default()
        };

        if let Some(image_generation) = &self.image_generation {
            GenerationRequest::Image(sd::ImageToImageGenerationRequest {
                base,
                resize_mode: Some(image_generation.resize_mode),
                images: vec![image_generation.init_image.clone()],
                ..Default::default()
            })
        } else {
            GenerationRequest::Text(sd::TextToImageGenerationRequest {
                base,
                ..Default::default()
            })
        }
    }
}

pub enum GenerationRequest {
    Text(sd::TextToImageGenerationRequest),
    Image(sd::ImageToImageGenerationRequest),
}
impl GenerationRequest {
    pub fn base(&self) -> &sd::BaseGenerationRequest {
        match self {
            GenerationRequest::Text(r) => &r.base,
            GenerationRequest::Image(r) => &r.base,
        }
    }

    pub fn generate(
        &self,
        client: &sd::Client,
    ) -> tokio::task::JoinHandle<sd::Result<sd::GenerationResult>> {
        match self {
            GenerationRequest::Text(r) => tokio::task::spawn(client.generate_from_text(r)),
            GenerationRequest::Image(r) => {
                tokio::task::spawn(client.generate_from_image_and_text(r))
            }
        }
    }
}

#[derive(Debug, Clone)]
pub enum InterrogationSource {
    GenerationId(i64),
    Url(String),
}
impl InterrogationSource {
    pub fn generation_id(&self) -> Option<i64> {
        match self {
            InterrogationSource::GenerationId(id) => Some(*id),
            _ => None,
        }
    }

    pub fn url(&self) -> Option<&str> {
        match self {
            InterrogationSource::Url(url) => Some(url.as_str()),
            _ => None,
        }
    }
}

#[derive(Debug, Clone)]
pub struct Interrogation {
    pub user_id: UserId,
    pub guild_id: GuildId,
    pub source: InterrogationSource,
    pub result: String,
    pub interrogator: sd::Interrogator,
}
impl Interrogation {
    pub fn from_db(
        user_id: String,
        generation_id: Option<i64>,
        guild_id: String,
        url: Option<String>,
        result: String,
        interrogator: String,
    ) -> anyhow::Result<Self> {
        let source = match (generation_id, url) {
            (Some(id), None) => InterrogationSource::GenerationId(id),
            (None, Some(url)) => InterrogationSource::Url(url),

            (Some(_), Some(_)) => anyhow::bail!("both generation_id and url were set"),
            (None, None) => anyhow::bail!("neither generation_id or url were set"),
        };

        let interrogator = sd::Interrogator::try_from(interrogator.as_str())
            .ok()
            .context("invalid interrogator")?;

        Ok(Self {
            user_id: UserId(user_id.parse()?),
            guild_id: GuildId(guild_id.parse()?),
            source,
            result,
            interrogator,
        })
    }
}

#[derive(Debug, Clone)]
pub struct Preset {
    pub id: Option<i64>,
    pub user_id: UserId,
    pub name: String,

    pub prefix_prompt: Option<String>,
    pub suffix_prompt: Option<String>,
    pub negative_prompt: Option<String>,
    pub width: Option<u32>,
    pub height: Option<u32>,
    pub cfg_scale: Option<f32>,
    pub steps: Option<u32>,
    pub tiling: Option<bool>,
    pub restore_faces: Option<bool>,
    pub sampler: Option<Sampler>,
    pub model_hash: Option<String>,
    pub denoising_strength: Option<f32>,
    pub resize_mode: Option<sd::ResizeMode>,
}
impl Preset {
    // pub fn as_message(&self, models: &[sd::Model]) -> String {
    //     use crate::constant as c;
    //     format!(
    //         "`/{} {}:{:?}{:?}{} {}:{:?} {}:{:?} {}:{:?} {}:{:?} {}:{:?} {}:{:?} {}:{:?} {}:{:?} {}:{:?}`",
    //         c::command::PRESET,
    //         c::value::PROMPT,
    //         self.prefix_prompt,
    //         self.suffix_prompt,
    //         self.negative_prompt
    //             .as_ref()
    //             .map(|s| format!(" {}:{s}", c::value::NEGATIVE_PROMPT))
    //             .unwrap_or_default(),
    //         c::value::WIDTH,
    //         self.width,
    //         c::value::HEIGHT,
    //         self.height,
    //         c::value::GUIDANCE_SCALE,
    //         self.cfg_scale,
    //         c::value::STEPS,
    //         self.steps,
    //         c::value::TILING,
    //         self.tiling,
    //         c::value::RESTORE_FACES,
    //         self.restore_faces,
    //         c::value::SAMPLER,
    //         self.sampler,
    //         c::value::DENOISING_STRENGTH,
    //         self.denoising_strength,
    //         util::find_model_by_hash(models, &self.model_hash)
    //             .map(|(idx, m)| {
    //                 let model_category = idx / c::misc::MODEL_CHUNK_COUNT;
    //                 format!(
    //                     " {}{}:{}",
    //                     c::value::MODEL,
    //                     if model_category == 0 {
    //                         String::new()
    //                     } else {
    //                         (model_category + 1).to_string()
    //                     },
    //                     m.name
    //                 )
    //             })
    //             .unwrap_or_default(),
    //         c::value::RESIZE_MODE,
    //         self.resize_mode
    //     )
    // }
}

impl Store {
    fn get_generation_with_predicate(
        &self,
        predicate: &str,
        params: impl rusqlite::Params,
    ) -> anyhow::Result<Option<Generation>> {
        let db = &mut *self.0.lock();
        let Some((
            prompt,
            negative_prompt,
            seed,
            width,
            height,
            cfg_scale,
            steps,
            tiling,
            restore_faces,
            sampler,
            model_hash,
            image,
            user_id,
            timestamp,
            denoising_strength,
            init_image,
            resize_mode,
            init_url,
            image_url,
            id,
            guild_id,
        )) = db
            .query_row(
                &format!(
                    r"
                    SELECT
                        prompt, negative_prompt, seed, width, height, cfg_scale, steps, tiling,
                        restore_faces, sampler, model_hash, image, user_id, timestamp,
                        denoising_strength, init_image, resize_mode, init_url, image_url, id,
                        guild_id
                    FROM
                        generation
                    WHERE
                        {predicate}
                    ORDER BY timestamp
                    DESC LIMIT 1
                    "
                ),
                params,
                |r| {
                    let prompt: String = r.get(0)?;
                    let negative_prompt: Option<String> = r.get(1)?;
                    let seed: i64 = r.get(2)?;
                    let width: u32 = r.get(3)?;
                    let height: u32 = r.get(4)?;
                    let cfg_scale: f32 = r.get(5)?;
                    let steps: u32 = r.get(6)?;
                    let tiling: bool = r.get(7)?;
                    let restore_faces: bool = r.get(8)?;
                    let sampler: String = r.get(9)?;
                    let model_hash: String = r.get(10)?;
                    let image: Vec<u8> = r.get(11)?;
                    let user_id: String = r.get(12)?;
                    let timestamp: chrono::DateTime<chrono::Local> = r.get(13)?;
                    let denoising_strength: f32 = r.get(14)?;
                    let init_image: Option<Vec<u8>> = r.get(15)?;
                    let resize_mode: Option<String> = r.get(16)?;
                    let init_url: Option<String> = r.get(17)?;
                    let image_url: Option<String> = r.get(18)?;
                    let id: i64 = r.get(19)?;
                    let guild_id: String = r.get(20)?;

                    Ok((
                        prompt,
                        negative_prompt,
                        seed,
                        width,
                        height,
                        cfg_scale,
                        steps,
                        tiling,
                        restore_faces,
                        sampler,
                        model_hash,
                        image,
                        user_id,
                        timestamp,
                        denoising_strength,
                        init_image,
                        resize_mode,
                        init_url,
                        image_url,
                        id,
                        guild_id
                    ))
                },
            )
            .optional()? else { return Ok(None); };

        Ok(Some(Generation {
            id: Some(id),
            prompt,
            seed,
            width,
            height,
            cfg_scale,
            steps,
            tiling,
            restore_faces,
            sampler: Sampler::try_from(sampler.as_str())
                .ok()
                .context("invalid sampler in db")?,
            negative_prompt,
            model_hash,
            image,
            image_url,
            timestamp,
            user_id: UserId(user_id.parse()?),
            guild_id: GuildId(guild_id.parse()?),
            denoising_strength,
            image_generation: init_image
                .zip(resize_mode)
                .zip(init_url)
                .map(|((init_image, resize_mode), init_url)| {
                    anyhow::Ok(ImageGeneration {
                        init_image: image::load_from_memory(&init_image)?,
                        init_url,
                        resize_mode: sd::ResizeMode::try_from(resize_mode.as_str())
                            .ok()
                            .context("invalid resize mode")?,
                    })
                })
                .transpose()?,
        }))
    }
}<|MERGE_RESOLUTION|>--- conflicted
+++ resolved
@@ -67,12 +67,12 @@
         connection.execute(
             r"
             CREATE TABLE IF NOT EXISTS preset (
-                id	            INTEGER PRIMARY KEY AUTOINCREMENT,
-                user_id	        TEXT NOT NULL,
+                id	                INTEGER PRIMARY KEY AUTOINCREMENT,
+                user_id	            TEXT NOT NULL,
                 name                TEXT NOT NULL,
 
-                prefix_prompt	    TEXT,
-                suffix_prompt,      TEXT,
+                prompt_prefix	    TEXT,
+                prompt_suffix       TEXT,
                 negative_prompt	    TEXT,
                 width	            INTEGER,
                 height	            INTEGER,
@@ -85,7 +85,7 @@
                 denoising_strength  REAL,
 
                 -- img2img specific fields
-                resize_mode         TEXT,
+                resize_mode         TEXT
             ) STRICT;
         ",
             (),
@@ -216,14 +216,13 @@
         )?))
     }
 
-<<<<<<< HEAD
     pub fn insert_preset(&self, preset: Preset) -> anyhow::Result<i64> {
         let p = preset;
         let db = &mut *self.0.lock();
         db.execute(
             r"
             INSERT INTO preset
-                (user_id, name, prefix_prompt, suffix_prompt, negative_prompt, width, height,
+                (user_id, name, prompt_prefix, prompt_suffix, negative_prompt, width, height,
                  cfg_scale, steps, tiling, restore_faces, sampler, model_hash,
                  denoising_strength, resize_mode)
             VALUES
@@ -232,8 +231,8 @@
             rusqlite::params![
                 p.user_id.as_u64().to_string(),
                 p.name,
-                p.prefix_prompt,
-                p.suffix_prompt,
+                p.prompt_prefix,
+                p.prompt_suffix,
                 p.negative_prompt,
                 p.width,
                 p.height,
@@ -254,13 +253,13 @@
     pub fn get_preset(&self, user_id: UserId, name: String) -> anyhow::Result<Option<Preset>> {
         let db = &mut *self.0.lock();
         let Some((
-            id, prefix_prompt, suffix_prompt, negative_prompt, width, height,
+            id, prompt_prefix, prompt_suffix, negative_prompt, width, height,
                  cfg_scale, steps, tiling, restore_faces, sampler, model_hash,
                  denoising_strength, resize_mode
         )): Option<(Option<i64>, Option<String>, Option<String>, Option<String>, Option<u32>, Option<u32>, Option<f32>, Option<u32>, Option<bool>, Option<bool>, Option<String>, Option<String>, Option<f32>, Option<String>)> = db.query_row(
             r"
             SELECT
-                id, prefix_prompt, suffix_prompt, negative_prompt, width, height,
+                id, prompt_prefix, prompt_suffix, negative_prompt, width, height,
             cfg_scale, steps, tiling, restore_faces, sampler, model_hash,
             denoising_strength, resize_mode
             FROM
@@ -278,8 +277,8 @@
             id,
             user_id,
             name,
-            prefix_prompt,
-            suffix_prompt,
+            prompt_prefix,
+            prompt_suffix,
             negative_prompt,
             width,
             height,
@@ -294,13 +293,10 @@
         }))
     }
 
-    pub fn get_model_usage_counts(&self) -> anyhow::Result<HashMap<UserId, Vec<(String, u64)>>> {
-=======
     pub fn get_model_usage_counts(
         &self,
         guild_id: GuildId,
     ) -> anyhow::Result<HashMap<UserId, Vec<(String, u64)>>> {
->>>>>>> 4a288861
         self.0
             .lock()
             .prepare(
@@ -548,8 +544,8 @@
     pub user_id: UserId,
     pub name: String,
 
-    pub prefix_prompt: Option<String>,
-    pub suffix_prompt: Option<String>,
+    pub prompt_prefix: Option<String>,
+    pub prompt_suffix: Option<String>,
     pub negative_prompt: Option<String>,
     pub width: Option<u32>,
     pub height: Option<u32>,
@@ -569,8 +565,8 @@
     //         "`/{} {}:{:?}{:?}{} {}:{:?} {}:{:?} {}:{:?} {}:{:?} {}:{:?} {}:{:?} {}:{:?} {}:{:?} {}:{:?}`",
     //         c::command::PRESET,
     //         c::value::PROMPT,
-    //         self.prefix_prompt,
-    //         self.suffix_prompt,
+    //         self.prompt_prefix,
+    //         self.prompt_suffix,
     //         self.negative_prompt
     //             .as_ref()
     //             .map(|s| format!(" {}:{s}", c::value::NEGATIVE_PROMPT))
