--- conflicted
+++ resolved
@@ -522,66 +522,6 @@
             .edit(http, &format!("Reading PNG info of {url}..."))
             .await?;
 
-<<<<<<< HEAD
-    Ok(())
-}
-
-async fn stats(
-    models: &[sd::Model],
-    store: &store::Store,
-    http: &Http,
-    cmd: ApplicationCommandInteraction,
-) -> anyhow::Result<()> {
-    let stats = store.get_model_usage_counts()?;
-    async fn get_user_name(
-        http: &Http,
-        guild_id: Option<GuildId>,
-        id: UserId,
-    ) -> anyhow::Result<(UserId, String)> {
-        let user = id.to_user(http).await?;
-        let name = if let Some(guild_id) = guild_id {
-            user.nick_in(http, guild_id).await
-        } else {
-            None
-        };
-        Ok((id, name.unwrap_or(user.name)))
-    }
-    let users = futures::future::join_all(
-        stats
-            .keys()
-            .map(|id| get_user_name(http, cmd.guild_id, *id)),
-    )
-    .await
-    .into_iter()
-    .collect::<Result<HashMap<_, _>, _>>()?;
-
-    let message = stats
-        .into_iter()
-        .flat_map(|(user, counts)| {
-            std::iter::once(format!(
-                "**{}**",
-                users
-                    .get(&user)
-                    .map(|s| s.as_str())
-                    .unwrap_or("unknown user")
-            ))
-            .chain(counts.into_iter().map(|(model_hash, count)| {
-                format!(
-                    "- {}: {} generations",
-                    util::find_model_by_hash(models, &model_hash)
-                        .as_ref()
-                        .map(|m| m.1.name.as_str())
-                        .unwrap_or("unknown model"),
-                    count
-                )
-            }))
-        })
-        .collect::<Vec<String>>()
-        .join("\n");
-
-    cmd.create(http, &message).await?;
-    Ok(())
-=======
         let bytes = reqwest::get(&url).await?.bytes().await?;
         let result = client.png_info(&bytes).await?;
         interaction.edit(http, &result).await?;
@@ -589,5 +529,4 @@
         Ok(())
     })
     .await;
->>>>>>> 4a288861
 }